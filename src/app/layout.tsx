--- conflicted
+++ resolved
@@ -1,12 +1,9 @@
 import type { Metadata } from "next";
 import { Geist, Geist_Mono } from "next/font/google";
 import "./globals.css";
-<<<<<<< HEAD
 import { AuthProvider } from "@/contexts/AuthContext";
-=======
 import { PomodoroProvider } from "@/contexts/PomodoroContext";
 import { TimerNotificationProvider } from "@/components/TimerNotificationProvider";
->>>>>>> 7b37fa3c
 
 const geistSans = Geist({
   variable: "--font-geist-sans",
@@ -33,18 +30,14 @@
       <body
         className={`${geistSans.variable} ${geistMono.variable} antialiased`}
       >
-<<<<<<< HEAD
         <AuthProvider>
-          {children}
-        </AuthProvider>
-=======
         <PomodoroProvider>
           <TimerNotificationProvider>
             {children}
             
           </TimerNotificationProvider>
         </PomodoroProvider>
->>>>>>> 7b37fa3c
+        </AuthProvider>
       </body>
     </html>
   );
