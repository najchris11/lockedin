--- conflicted
+++ resolved
@@ -33,16 +33,6 @@
       <body
         className={`${geistSans.variable} ${geistMono.variable} antialiased`}
       >
-<<<<<<< HEAD
-        <AuthProvider>
-        <PomodoroProvider>
-          <TimerNotificationProvider>
-            {children}
-            
-          </TimerNotificationProvider>
-        </PomodoroProvider>
-        </AuthProvider>
-=======
         <ErrorBoundary>
           <ThemeProvider>
             <AuthProvider>
@@ -55,7 +45,6 @@
             </AuthProvider>
           </ThemeProvider>
         </ErrorBoundary>
->>>>>>> 22bcde36
       </body>
     </html>
   );
