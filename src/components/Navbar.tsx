--- conflicted
+++ resolved
@@ -13,15 +13,11 @@
     email: string;
     photoURL?: string;
   } | null;
+  onLogout?: () => void;
   className?: string;
 }
 
-<<<<<<< HEAD
-export const Navbar: React.FC<NavbarProps> = ({ user, className = '' }) => {
-=======
 export const Navbar: React.FC<NavbarProps> = ({ user, onLogout, className = '' }) => {
-
->>>>>>> 7b37fa3c
   return (
     <nav className={`bg-white shadow-lg border-b border-gray-200 ${className}`}>
       <div className="max-w-7xl mx-auto px-4 sm:px-6 lg:px-8">
@@ -113,7 +109,7 @@
                       </a>
                       <hr className="my-1" />
                       <button
-                        onClick={() => {/* AuthButton handles logout */}}
+                        onClick={onLogout}
                         className="flex items-center gap-2 px-4 py-2 text-sm text-red-600 hover:bg-red-50 w-full text-left"
                       >
                         <LogOut className="w-4 h-4" />
